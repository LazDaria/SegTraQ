--- conflicted
+++ resolved
@@ -3,12 +3,6 @@
 __author__ = """Daria Lazic, Matthias Meyer-Bender, Martin Emons"""
 __email__ = "daria.lazic@embl.de, matthias.meyerbender@embl.de, martin.emons@uzh.ch"
 
-<<<<<<< HEAD
-from . import bl, cs
+from . import bl, cs, nc
 
-__all__ = ["bl", "cs"]
-=======
-from . import bl, nc
-
-__all__ = ["bl", "nc"]
->>>>>>> 44f887fa
+__all__ = ["bl", "cs", "nc"]
